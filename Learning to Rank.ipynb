--- conflicted
+++ resolved
@@ -1099,8 +1099,6 @@
       "                                 learning_rate=0.1, loss='ls',\n",
       "                                 random_state=1, verbose=1)\n",
       "gbr2.fit(X_dev, y_dev)"
-<<<<<<< HEAD
-=======
      ],
      "language": "python",
      "metadata": {},
@@ -1300,287 +1298,6 @@
       "lmart= LambdaMART(n_estimators=300, max_depth=3,\n",
       "                  learning_rate=0.1, random_state=1, verbose=1)\n",
       "lmart.fit(X_train_small, y_train_small, group=qid_train_small)"
->>>>>>> 25e87feb
-     ],
-     "language": "python",
-     "metadata": {},
-     "outputs": [
-      {
-       "output_type": "stream",
-       "stream": "stdout",
-       "text": [
-        "      Iter       Train Loss   Remaining Time \n",
-<<<<<<< HEAD
-        "         1           0.6662          163.32m"
-=======
-        "         1           0.4105            8.01m"
-       ]
-      },
-      {
-       "output_type": "stream",
-       "stream": "stdout",
-       "text": [
-        "\n",
-        "         2           0.4427            6.38m"
->>>>>>> 25e87feb
-       ]
-      },
-      {
-       "output_type": "stream",
-       "stream": "stdout",
-       "text": [
-        "\n",
-<<<<<<< HEAD
-        "         2           0.6556          131.63m"
-=======
-        "         3           0.4445            5.84m"
->>>>>>> 25e87feb
-       ]
-      },
-      {
-       "output_type": "stream",
-       "stream": "stdout",
-       "text": [
-        "\n",
-<<<<<<< HEAD
-        "         3           0.6464          121.04m"
-=======
-        "         4           0.4447            5.40m"
->>>>>>> 25e87feb
-       ]
-      },
-      {
-       "output_type": "stream",
-       "stream": "stdout",
-       "text": [
-        "\n",
-<<<<<<< HEAD
-        "         4           0.6388          117.25m"
-=======
-        "         5           0.4441            5.18m"
->>>>>>> 25e87feb
-       ]
-      },
-      {
-       "output_type": "stream",
-       "stream": "stdout",
-       "text": [
-        "\n",
-<<<<<<< HEAD
-        "         5           0.6322          114.55m"
-=======
-        "         6           0.4438            4.98m"
->>>>>>> 25e87feb
-       ]
-      },
-      {
-       "output_type": "stream",
-       "stream": "stdout",
-       "text": [
-        "\n",
-<<<<<<< HEAD
-        "         6           0.6268          112.25m"
-=======
-        "         7           0.4529            4.84m"
->>>>>>> 25e87feb
-       ]
-      },
-      {
-       "output_type": "stream",
-       "stream": "stdout",
-       "text": [
-        "\n",
-<<<<<<< HEAD
-        "         7           0.6219          109.67m"
-=======
-        "         8           0.4550            4.71m"
->>>>>>> 25e87feb
-       ]
-      },
-      {
-       "output_type": "stream",
-       "stream": "stdout",
-       "text": [
-        "\n",
-<<<<<<< HEAD
-        "         8           0.6174          108.07m"
-=======
-        "         9           0.4557            4.60m"
->>>>>>> 25e87feb
-       ]
-      },
-      {
-       "output_type": "stream",
-       "stream": "stdout",
-       "text": [
-        "\n",
-<<<<<<< HEAD
-        "         9           0.6136          106.45m"
-=======
-        "        10           0.4572            4.51m"
->>>>>>> 25e87feb
-       ]
-      },
-      {
-       "output_type": "stream",
-       "stream": "stdout",
-       "text": [
-        "\n",
-<<<<<<< HEAD
-        "        10           0.6105          104.90m"
-=======
-        "        20           0.4659            4.00m"
->>>>>>> 25e87feb
-       ]
-      },
-      {
-       "output_type": "stream",
-       "stream": "stdout",
-       "text": [
-        "\n",
-<<<<<<< HEAD
-        "        20           0.5904           96.37m"
-=======
-        "        30           0.4828            3.73m"
->>>>>>> 25e87feb
-       ]
-      },
-      {
-       "output_type": "stream",
-       "stream": "stdout",
-       "text": [
-        "\n",
-<<<<<<< HEAD
-        "        30           0.5807           92.51m"
-=======
-        "        40           0.4927            3.53m"
->>>>>>> 25e87feb
-       ]
-      },
-      {
-       "output_type": "stream",
-       "stream": "stdout",
-       "text": [
-        "\n",
-<<<<<<< HEAD
-        "        40           0.5751           87.38m"
-=======
-        "        50           0.5017            3.35m"
->>>>>>> 25e87feb
-       ]
-      },
-      {
-       "output_type": "stream",
-       "stream": "stdout",
-       "text": [
-        "\n",
-<<<<<<< HEAD
-        "        50           0.5712           81.67m"
-=======
-        "        60           0.5069            3.20m"
->>>>>>> 25e87feb
-       ]
-      },
-      {
-       "output_type": "stream",
-       "stream": "stdout",
-       "text": [
-        "\n",
-<<<<<<< HEAD
-        "        60           0.5682           76.44m"
-=======
-        "        70           0.5164            3.05m"
->>>>>>> 25e87feb
-       ]
-      },
-      {
-       "output_type": "stream",
-       "stream": "stdout",
-       "text": [
-        "\n",
-<<<<<<< HEAD
-        "        70           0.5659           71.63m"
-=======
-        "        80           0.5205            2.91m"
->>>>>>> 25e87feb
-       ]
-      },
-      {
-       "output_type": "stream",
-       "stream": "stdout",
-       "text": [
-        "\n",
-<<<<<<< HEAD
-        "        80           0.5641           67.39m"
-=======
-        "        90           0.5262            2.76m"
->>>>>>> 25e87feb
-       ]
-      },
-      {
-       "output_type": "stream",
-       "stream": "stdout",
-       "text": [
-        "\n",
-<<<<<<< HEAD
-        "        90           0.5626           63.37m"
-=======
-        "       100           0.5303            2.63m"
->>>>>>> 25e87feb
-       ]
-      },
-      {
-       "output_type": "stream",
-       "stream": "stdout",
-       "text": [
-        "\n",
-<<<<<<< HEAD
-        "       100           0.5613          481.66m"
-       ]
-      }
-     ]
-    },
-    {
-     "cell_type": "code",
-     "collapsed": false,
-     "input": [
-      "print_evaluation(gbr2, X_test, y_test, qid_test)"
-     ],
-     "language": "python",
-     "metadata": {},
-     "outputs": []
-    },
-    {
-     "cell_type": "code",
-     "collapsed": false,
-     "input": [
-      "plot_ndcg_by_trees(gbr2, X_test, y_test, qid_test)"
-     ],
-     "language": "python",
-     "metadata": {},
-     "outputs": []
-    },
-    {
-     "cell_type": "code",
-     "collapsed": false,
-     "input": [
-      "print_evaluation(gbr2, X_dev, y_dev, qid_dev)"
-     ],
-     "language": "python",
-     "metadata": {},
-     "outputs": []
-    },
-    {
-     "cell_type": "code",
-     "collapsed": false,
-     "input": [
-      "%%time\n",
-      "\n",
-      "from sklearn.ensemble import LambdaMART\n",
-      "\n",
-      "lmart= LambdaMART(n_estimators=300, max_depth=3,\n",
-      "                  learning_rate=0.1, random_state=1, verbose=1)\n",
-      "lmart.fit(X_train_small, y_train_small, group=qid_train_small)"
      ],
      "language": "python",
      "metadata": {},
@@ -1607,167 +1324,157 @@
        "text": [
         "\n",
         "         3           0.4445            5.84m"
-=======
+       ]
+      },
+      {
+       "output_type": "stream",
+       "stream": "stdout",
+       "text": [
+        "\n",
+        "         4           0.4447            5.40m"
+       ]
+      },
+      {
+       "output_type": "stream",
+       "stream": "stdout",
+       "text": [
+        "\n",
+        "         5           0.4441            5.18m"
+       ]
+      },
+      {
+       "output_type": "stream",
+       "stream": "stdout",
+       "text": [
+        "\n",
+        "         6           0.4438            4.98m"
+       ]
+      },
+      {
+       "output_type": "stream",
+       "stream": "stdout",
+       "text": [
+        "\n",
+        "         7           0.4529            4.84m"
+       ]
+      },
+      {
+       "output_type": "stream",
+       "stream": "stdout",
+       "text": [
+        "\n",
+        "         8           0.4550            4.71m"
+       ]
+      },
+      {
+       "output_type": "stream",
+       "stream": "stdout",
+       "text": [
+        "\n",
+        "         9           0.4557            4.60m"
+       ]
+      },
+      {
+       "output_type": "stream",
+       "stream": "stdout",
+       "text": [
+        "\n",
+        "        10           0.4572            4.51m"
+       ]
+      },
+      {
+       "output_type": "stream",
+       "stream": "stdout",
+       "text": [
+        "\n",
+        "        20           0.4659            4.00m"
+       ]
+      },
+      {
+       "output_type": "stream",
+       "stream": "stdout",
+       "text": [
+        "\n",
+        "        30           0.4828            3.73m"
+       ]
+      },
+      {
+       "output_type": "stream",
+       "stream": "stdout",
+       "text": [
+        "\n",
+        "        40           0.4927            3.53m"
+       ]
+      },
+      {
+       "output_type": "stream",
+       "stream": "stdout",
+       "text": [
+        "\n",
+        "        50           0.5017            3.35m"
+       ]
+      },
+      {
+       "output_type": "stream",
+       "stream": "stdout",
+       "text": [
+        "\n",
+        "        60           0.5069            3.20m"
+       ]
+      },
+      {
+       "output_type": "stream",
+       "stream": "stdout",
+       "text": [
+        "\n",
+        "        70           0.5164            3.05m"
+       ]
+      },
+      {
+       "output_type": "stream",
+       "stream": "stdout",
+       "text": [
+        "\n",
+        "        80           0.5205            2.91m"
+       ]
+      },
+      {
+       "output_type": "stream",
+       "stream": "stdout",
+       "text": [
+        "\n",
+        "        90           0.5262            2.76m"
+       ]
+      },
+      {
+       "output_type": "stream",
+       "stream": "stdout",
+       "text": [
+        "\n",
+        "       100           0.5303            2.63m"
+       ]
+      },
+      {
+       "output_type": "stream",
+       "stream": "stdout",
+       "text": [
+        "\n",
         "       200           0.5645            1.31m"
->>>>>>> 25e87feb
-       ]
-      },
-      {
-       "output_type": "stream",
-       "stream": "stdout",
-       "text": [
-        "\n",
-<<<<<<< HEAD
-        "         4           0.4447            5.40m"
-=======
+       ]
+      },
+      {
+       "output_type": "stream",
+       "stream": "stdout",
+       "text": [
+        "\n",
         "       300           0.5844            0.00s"
->>>>>>> 25e87feb
-       ]
-      },
-      {
-       "output_type": "stream",
-       "stream": "stdout",
-       "text": [
-        "\n",
-<<<<<<< HEAD
-        "         5           0.4441            5.18m"
-       ]
-      },
-      {
-       "output_type": "stream",
-       "stream": "stdout",
-       "text": [
-        "\n",
-        "         6           0.4438            4.98m"
-       ]
-      },
-      {
-       "output_type": "stream",
-       "stream": "stdout",
-       "text": [
-        "\n",
-        "         7           0.4529            4.84m"
-       ]
-      },
-      {
-       "output_type": "stream",
-       "stream": "stdout",
-       "text": [
-        "\n",
-        "         8           0.4550            4.71m"
-       ]
-      },
-      {
-       "output_type": "stream",
-       "stream": "stdout",
-       "text": [
-        "\n",
-        "         9           0.4557            4.60m"
-       ]
-      },
-      {
-       "output_type": "stream",
-       "stream": "stdout",
-       "text": [
-        "\n",
-        "        10           0.4572            4.51m"
-       ]
-      },
-      {
-       "output_type": "stream",
-       "stream": "stdout",
-       "text": [
-        "\n",
-        "        20           0.4659            4.00m"
-       ]
-      },
-      {
-       "output_type": "stream",
-       "stream": "stdout",
-       "text": [
-        "\n",
-        "        30           0.4828            3.73m"
-       ]
-      },
-      {
-       "output_type": "stream",
-       "stream": "stdout",
-       "text": [
-        "\n",
-        "        40           0.4927            3.53m"
-       ]
-      },
-      {
-       "output_type": "stream",
-       "stream": "stdout",
-       "text": [
-        "\n",
-        "        50           0.5017            3.35m"
-       ]
-      },
-      {
-       "output_type": "stream",
-       "stream": "stdout",
-       "text": [
-        "\n",
-        "        60           0.5069            3.20m"
-       ]
-      },
-      {
-       "output_type": "stream",
-       "stream": "stdout",
-       "text": [
-        "\n",
-        "        70           0.5164            3.05m"
-       ]
-      },
-      {
-       "output_type": "stream",
-       "stream": "stdout",
-       "text": [
-        "\n",
-        "        80           0.5205            2.91m"
-       ]
-      },
-      {
-       "output_type": "stream",
-       "stream": "stdout",
-       "text": [
-        "\n",
-        "        90           0.5262            2.76m"
-       ]
-      },
-      {
-       "output_type": "stream",
-       "stream": "stdout",
-       "text": [
-        "\n",
-        "       100           0.5303            2.63m"
-       ]
-      },
-      {
-       "output_type": "stream",
-       "stream": "stdout",
-       "text": [
-        "\n",
-        "       200           0.5645            1.31m"
-       ]
-      },
-      {
-       "output_type": "stream",
-       "stream": "stdout",
-       "text": [
-        "\n",
-        "       300           0.5844            0.00s"
-       ]
-      },
-      {
-       "output_type": "stream",
-       "stream": "stdout",
-       "text": [
-        "\n",
-=======
->>>>>>> 25e87feb
+       ]
+      },
+      {
+       "output_type": "stream",
+       "stream": "stdout",
+       "text": [
+        "\n",
         "CPU times: user 4min 2s, sys: 349 ms, total: 4min 2s\n",
         "Wall time: 4min 2s\n"
        ]
@@ -1902,7 +1609,6 @@
        "text": [
         "      Iter       Train Loss   Remaining Time \n",
         "         1           0.4552          158.83m"
-<<<<<<< HEAD
        ]
       },
       {
@@ -1911,254 +1617,165 @@
        "text": [
         "\n",
         "         2           0.4555          123.79m"
-=======
->>>>>>> 25e87feb
-       ]
-      },
-      {
-       "output_type": "stream",
-       "stream": "stdout",
-       "text": [
-        "\n",
-<<<<<<< HEAD
+       ]
+      },
+      {
+       "output_type": "stream",
+       "stream": "stdout",
+       "text": [
+        "\n",
         "         3           0.4555          111.86m"
-=======
-        "         2           0.4555          123.79m"
->>>>>>> 25e87feb
-       ]
-      },
-      {
-       "output_type": "stream",
-       "stream": "stdout",
-       "text": [
-        "\n",
-<<<<<<< HEAD
+       ]
+      },
+      {
+       "output_type": "stream",
+       "stream": "stdout",
+       "text": [
+        "\n",
         "         4           0.4561          105.25m"
-=======
-        "         3           0.4555          111.86m"
->>>>>>> 25e87feb
-       ]
-      },
-      {
-       "output_type": "stream",
-       "stream": "stdout",
-       "text": [
-        "\n",
-<<<<<<< HEAD
+       ]
+      },
+      {
+       "output_type": "stream",
+       "stream": "stdout",
+       "text": [
+        "\n",
         "         5           0.4582          101.11m"
-=======
-        "         4           0.4561          105.25m"
->>>>>>> 25e87feb
-       ]
-      },
-      {
-       "output_type": "stream",
-       "stream": "stdout",
-       "text": [
-        "\n",
-<<<<<<< HEAD
+       ]
+      },
+      {
+       "output_type": "stream",
+       "stream": "stdout",
+       "text": [
+        "\n",
         "         6           0.4637           98.34m"
-=======
-        "         5           0.4582          101.11m"
->>>>>>> 25e87feb
-       ]
-      },
-      {
-       "output_type": "stream",
-       "stream": "stdout",
-       "text": [
-        "\n",
-<<<<<<< HEAD
+       ]
+      },
+      {
+       "output_type": "stream",
+       "stream": "stdout",
+       "text": [
+        "\n",
         "         7           0.4646           96.19m"
-=======
-        "         6           0.4637           98.34m"
->>>>>>> 25e87feb
-       ]
-      },
-      {
-       "output_type": "stream",
-       "stream": "stdout",
-       "text": [
-        "\n",
-<<<<<<< HEAD
+       ]
+      },
+      {
+       "output_type": "stream",
+       "stream": "stdout",
+       "text": [
+        "\n",
         "         8           0.4651           94.57m"
-=======
-        "         7           0.4646           96.19m"
->>>>>>> 25e87feb
-       ]
-      },
-      {
-       "output_type": "stream",
-       "stream": "stdout",
-       "text": [
-        "\n",
-<<<<<<< HEAD
+       ]
+      },
+      {
+       "output_type": "stream",
+       "stream": "stdout",
+       "text": [
+        "\n",
         "         9           0.4656           93.31m"
-=======
-        "         8           0.4651           94.57m"
->>>>>>> 25e87feb
-       ]
-      },
-      {
-       "output_type": "stream",
-       "stream": "stdout",
-       "text": [
-        "\n",
-<<<<<<< HEAD
+       ]
+      },
+      {
+       "output_type": "stream",
+       "stream": "stdout",
+       "text": [
+        "\n",
         "        10           0.4666           92.22m"
-=======
-        "         9           0.4656           93.31m"
->>>>>>> 25e87feb
-       ]
-      },
-      {
-       "output_type": "stream",
-       "stream": "stdout",
-       "text": [
-        "\n",
-<<<<<<< HEAD
+       ]
+      },
+      {
+       "output_type": "stream",
+       "stream": "stdout",
+       "text": [
+        "\n",
         "        20           0.4810           85.55m"
-=======
-        "        10           0.4666           92.22m"
->>>>>>> 25e87feb
-       ]
-      },
-      {
-       "output_type": "stream",
-       "stream": "stdout",
-       "text": [
-        "\n",
-<<<<<<< HEAD
+       ]
+      },
+      {
+       "output_type": "stream",
+       "stream": "stdout",
+       "text": [
+        "\n",
         "        30           0.4917           81.51m"
-=======
-        "        20           0.4810           85.55m"
->>>>>>> 25e87feb
-       ]
-      },
-      {
-       "output_type": "stream",
-       "stream": "stdout",
-       "text": [
-        "\n",
-<<<<<<< HEAD
+       ]
+      },
+      {
+       "output_type": "stream",
+       "stream": "stdout",
+       "text": [
+        "\n",
         "        40           0.5044           79.35m"
-=======
-        "        30           0.4917           81.51m"
->>>>>>> 25e87feb
-       ]
-      },
-      {
-       "output_type": "stream",
-       "stream": "stdout",
-       "text": [
-        "\n",
-<<<<<<< HEAD
+       ]
+      },
+      {
+       "output_type": "stream",
+       "stream": "stdout",
+       "text": [
+        "\n",
         "        50           0.5120           76.18m"
-=======
-        "        40           0.5044           79.35m"
->>>>>>> 25e87feb
-       ]
-      },
-      {
-       "output_type": "stream",
-       "stream": "stdout",
-       "text": [
-        "\n",
-<<<<<<< HEAD
+       ]
+      },
+      {
+       "output_type": "stream",
+       "stream": "stdout",
+       "text": [
+        "\n",
         "        60           0.5183           73.14m"
-=======
-        "        50           0.5120           76.18m"
->>>>>>> 25e87feb
-       ]
-      },
-      {
-       "output_type": "stream",
-       "stream": "stdout",
-       "text": [
-        "\n",
-<<<<<<< HEAD
+       ]
+      },
+      {
+       "output_type": "stream",
+       "stream": "stdout",
+       "text": [
+        "\n",
         "        70           0.5231           70.31m"
-=======
-        "        60           0.5183           73.14m"
->>>>>>> 25e87feb
-       ]
-      },
-      {
-       "output_type": "stream",
-       "stream": "stdout",
-       "text": [
-        "\n",
-<<<<<<< HEAD
+       ]
+      },
+      {
+       "output_type": "stream",
+       "stream": "stdout",
+       "text": [
+        "\n",
         "        80           0.5273           67.35m"
-=======
-        "        70           0.5231           70.31m"
->>>>>>> 25e87feb
-       ]
-      },
-      {
-       "output_type": "stream",
-       "stream": "stdout",
-       "text": [
-        "\n",
-<<<<<<< HEAD
+       ]
+      },
+      {
+       "output_type": "stream",
+       "stream": "stdout",
+       "text": [
+        "\n",
         "        90           0.5301           64.28m"
-=======
-        "        80           0.5273           67.35m"
->>>>>>> 25e87feb
-       ]
-      },
-      {
-       "output_type": "stream",
-       "stream": "stdout",
-       "text": [
-        "\n",
-<<<<<<< HEAD
+       ]
+      },
+      {
+       "output_type": "stream",
+       "stream": "stdout",
+       "text": [
+        "\n",
         "       100           0.5338           61.26m"
-=======
-        "        90           0.5301           64.28m"
->>>>>>> 25e87feb
-       ]
-      },
-      {
-       "output_type": "stream",
-       "stream": "stdout",
-       "text": [
-        "\n",
-<<<<<<< HEAD
+       ]
+      },
+      {
+       "output_type": "stream",
+       "stream": "stdout",
+       "text": [
+        "\n",
         "       200           0.5490           30.89m"
-=======
-        "       100           0.5338           61.26m"
->>>>>>> 25e87feb
-       ]
-      },
-      {
-       "output_type": "stream",
-       "stream": "stdout",
-       "text": [
-        "\n",
-<<<<<<< HEAD
+       ]
+      },
+      {
+       "output_type": "stream",
+       "stream": "stdout",
+       "text": [
+        "\n",
         "       300           0.5562            0.00s"
-=======
-        "       200           0.5490           30.89m"
->>>>>>> 25e87feb
-       ]
-      },
-      {
-       "output_type": "stream",
-       "stream": "stdout",
-       "text": [
-        "\n",
-<<<<<<< HEAD
-=======
-        "       300           0.5562            0.00s"
-       ]
-      },
-      {
-       "output_type": "stream",
-       "stream": "stdout",
-       "text": [
-        "\n",
->>>>>>> 25e87feb
+       ]
+      },
+      {
+       "output_type": "stream",
+       "stream": "stdout",
+       "text": [
+        "\n",
         "CPU times: user 1h 29min 50s, sys: 8.55 s, total: 1h 29min 58s\n",
         "Wall time: 2h 29min 34s\n"
        ]
